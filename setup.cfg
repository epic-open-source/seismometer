--- conflicted
+++ resolved
@@ -52,10 +52,7 @@
     aequitas>=1.0.0,<2
 dev =
     %(audit)s
-<<<<<<< HEAD
-=======
     coverage>=7.5.1
->>>>>>> 5cfc4cca
     autopep8>=1.3.5
     pytest-json>=0.4.0
     pytest>=5.1.1
