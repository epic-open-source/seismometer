import logging
from typing import Any, Optional

import numpy as np
import pandas as pd
from IPython.display import HTML, SVG, display
from pandas.io.formats.style import Styler

import seismometer.plot as plot

from .controls.decorators import disk_cached_html_segment
from .data import (
    assert_valid_performance_metrics_df,
    calculate_bin_stats,
    calculate_eval_ci,
    default_cohort_summaries,
    get_cohort_data,
    get_cohort_performance_data,
)
from .data import pandas_helpers as pdh
from .data import score_target_cohort_summaries
from .data.decorators import export
from .data.filter import FilterRule
from .data.timeseries import create_metric_timeseries
from .html import template
from .report.auditing import fairness_audit_as_html
from .report.profiling import ComparisonReportWrapper, SingleReportWrapper
from .seismogram import Seismogram

logger = logging.getLogger("seismometer")


# region Reports
@export
def feature_alerts(exclude_cols: list[str] = None):
    """
    Generates (or loads from disk) the `ydata-profiling` report feature quality alerts.

    Note: Does not regenerate the report if one exists on disk.

    Parameters
    ----------
    exclude_cols : Optional[list[str]], optional
        Columns to exclude from profiling. If None, defaults to excluding the identifiers in the dataset,
        by default None.
    """
    sg = Seismogram()
    exclude_cols = exclude_cols or sg.entity_keys

    SingleReportWrapper(
        df=sg.dataframe,
        output_path=sg.config.output_dir,
        exclude_cols=exclude_cols,
        title="Feature Report",
        alert_config=sg.alert_config,
    ).display_alerts()


def feature_summary(exclude_cols: list[str] = None, inline: bool = False):
    """
    Generates (or loads from disk) the `ydata-profiling` report.

    Note: Does not regenerate the report if one exists on disk.

    Parameters
    ----------
    exclude_cols : Optional[list[str]], optional
        Columns to exclude from profiling. If None, defaults to excluding the identifiers in the dataset,
        by default None.
    inline : bool, optional
        If True, shows the `ydata-profiling` report inline, by default False; displaying a link instead.
    """
    sg = Seismogram()
    exclude_cols = exclude_cols or sg.entity_keys

    SingleReportWrapper(
        df=sg.dataframe,
        output_path=sg.config.output_dir,
        exclude_cols=exclude_cols,
        title="Feature Report",
        alert_config=sg.alert_config,
    ).display_report(inline)


@export
def cohort_comparison_report(exclude_cols: list[str] = None):
    """
    Generates (or loads from disk) the `ydata-profiling` report stratified by the selected cohort variable.

    Note: Does not regenerate the report if one exists on disk.

    Parameters
    ----------
    exclude_cols : Optional[list[str]], optional
        Columns to exclude from profiling. If None, defaults to excluding the identifiers in the dataset,
        by default None.
    """
    sg = Seismogram()
    from .controls.cohort_comparison import ComparisonReportGenerator

    comparison_selections = ComparisonReportGenerator(sg.available_cohort_groups, exclude_cols=exclude_cols)
    comparison_selections.show()


@export
def target_feature_summary(exclude_cols: list[str] = None, inline=False):
    """
    Generates (or loads from disk) the `ydata-profiling` report stratified by the target variable.

    Note: Does not regenerate the report if one exists on disk.

    Parameters
    ----------
    exclude_cols : Optional[list[str]], optional
        Columns to exclude from profiling. If None, defaults to excluding the identifiers in the dataset,
        by default None.
    inline : bool, optional
        True to show the `ydata-profiling` report inline, by default False; displaying a link instead.
    """
    sg = Seismogram()

    exclude_cols = exclude_cols or sg.entity_keys
    positive_target = FilterRule.eq(sg.target, 1)
    negative_target = ~positive_target

    negative_target_df = negative_target.filter(sg.dataframe)
    positive_target_df = positive_target.filter(sg.dataframe)

    if negative_target_df.empty:
        logger.warning("No comparison report generated. The negative target has no data to profile.")
        return

    if positive_target_df.empty:
        logger.warning("No comparison report generated. The positive target has no data to profile.")
        return

    wrapper = ComparisonReportWrapper(
        l_df=negative_target_df,
        r_df=positive_target_df,
        output_path=sg.output_path,
        l_title=f"{sg.target}=0",
        r_title=f"{sg.target}=1",
        exclude_cols=exclude_cols,
        base_title="Target Comparison Report",
    )

    wrapper.display_report(inline)


@disk_cached_html_segment
@export
def fairness_audit(metric_list: Optional[list[str]] = None, fairness_threshold=1.25) -> HTML:
    """
    Displays the Aequitas fairness audit for a set of sensitive groups and metrics.

    Parameters
    ----------
    sensitive_groups : list[str]
        A list of columns that correspond to the cohorts to stratify by.
    metric_list : list[str]
        The list of metrics to use in Aequitas. Chosen from:
            "tpr",
            "tnr",
            "for",
            "fdr",
            "fpr",
            "fnr",
            "npv",
            "ppr",
            "precision",
            "pprev".
    fairness_threshold : float
        The maximum ratio between sensitive groups before differential performance is considered a 'failure'.
    """
    sg = Seismogram()

    sensitive_groups = sg.cohort_cols
    metric_list = metric_list or ["tpr", "fpr", "pprev"]

    df = pdh.event_score(
        sg.data(),
        sg.entity_keys,
        score=sg.output,
        ref_event=sg.predict_time,
        aggregation_method=sg.event_aggregation_method(sg.target),
    )[[sg.target, sg.output] + sensitive_groups]

    return fairness_audit_as_html(
        df, sensitive_groups, sg.output, sg.target, sg.thresholds[0], metric_list, fairness_threshold
    )


# endregion

# region notebook IPWidgets # TODO - move to .controls submodule


@export
def cohort_list():
    """
    Displays an exhaustive list of available cohorts for analysis.
    """
    sg = Seismogram()
    from ipywidgets import Output, VBox

    from .controls.selection import MultiSelectionListWidget

    options = sg.available_cohort_groups

    comparison_selections = MultiSelectionListWidget(options, title="Cohort")
    output = Output()

    def on_widget_value_changed(*args):
        with output:
            html = _cohort_list_details(comparison_selections.value)
            output.clear_output()
            display(html)

    comparison_selections.observe(on_widget_value_changed, "value")

    # get intial value
    on_widget_value_changed()

    return VBox(children=[comparison_selections, output])


@disk_cached_html_segment
def _cohort_list_details(cohort_dict: dict[str, tuple]) -> HTML:
    from .data.filter import filter_rule_from_cohort_dictionary

    sg = Seismogram()
    rule = filter_rule_from_cohort_dictionary(cohort_dict)
    data = rule.filter(sg.dataframe)
    cohort_count = data[sg.entity_keys[0]].nunique()
    if cohort_count < sg.censor_threshold:
        return template.render_censored_plot_message(sg.censor_threshold)

    cfg = sg.config
    target_cols = [pdh.event_value(x) for x in cfg.targets]
    intervention_cols = [pdh.event_value(x) for x in cfg.interventions]
    outcome_cols = [pdh.event_value(x) for x in cfg.outcomes]
    groups = data[cfg.entity_keys + cfg.output_list + intervention_cols + outcome_cols + target_cols].groupby(
        target_cols
    )
    aggregation = {cfg.entity_id: ["count", "nunique"]}
    if len(cfg.context_id):
        aggregation[cfg.context_id] = "nunique"
    # add in other keys for aggreagtion
    aggregation.update({k: "mean" for k in cfg.output_list + intervention_cols + outcome_cols})
    title = "Summary"
    html_table = groups.agg(aggregation).to_html()
    return template.render_title_message(title, html_table)


# endregion


# region plot accessors
@export
def plot_cohort_hist():
    """Display a histogram plot of predicted probabilities for all cohorts in the selected attribute."""
    sg = Seismogram()
    cohort_col = sg.selected_cohort[0]
    subgroups = sg.selected_cohort[1]
    censor_threshold = sg.censor_threshold
    return _plot_cohort_hist(sg.data(), sg.target, sg.output, cohort_col, subgroups, censor_threshold)


@disk_cached_html_segment
@export
def plot_cohort_group_histograms(cohort_col: str, subgroups: list[str], target_column: str, score_column: str) -> HTML:
    sg = Seismogram()
    target_column = pdh.event_value(target_column)
    target_data = FilterRule.isin(target_column, (0, 1)).filter(sg.dataframe)
    return _plot_cohort_hist(
        target_data,
        target_column,
        score_column,
        cohort_col,
        subgroups,
        sg.censor_threshold,
    )


@disk_cached_html_segment
def _plot_cohort_hist(
    dataframe: pd.DataFrame,
    target: str,
    output: str,
    cohort_col: str,
    subgroups: list[str],
    censor_threshold: int = 10,
) -> HTML:
    """
    Creates an HTML segment displaying a histogram of predicted probabilities for each cohort.

    Parameters
    ----------
    dataframe : pd.DataFrame
        data source
    target : str
        event value for the target
    output : str
        score column
    cohort_col : str
        column for cohort splits
    subgroups : list[str]
        column values to split by
    censor_threshold : int
        minimum rows to allow in a plot, by default 10.

    Returns
    -------
    HTML
        A stacked set of histograms for each selected subgroup in the cohort.
    """
    cData = get_cohort_data(dataframe, cohort_col, proba=output, true=target, splits=subgroups)

    # filter by groups by size
    cCount = cData["cohort"].value_counts()
    good_groups = cCount.loc[cCount > censor_threshold].index
    cData = cData.loc[cData["cohort"].isin(good_groups)]

    if len(cData.index) == 0:
        return template.render_censored_plot_message(censor_threshold)

    bins = np.histogram_bin_edges(cData["pred"], bins=20)
    try:
        svg = plot.cohorts_vertical(cData, plot.histogram_stacked, func_kws={"show_legend": False, "bins": bins})
        title = f"Predicted Probabilities by {cohort_col}"
        return template.render_title_with_image(title, svg)
    except Exception as error:
        return template.render_title_message("Error", f"Error: {error}")


@export
def plot_leadtime_enc(score=None, ref_time=None, target_event=None, max_hours=8):
    """Displays the amount of time that a high prediction gives before an event of interest.

    Parameters
    ----------
    score : Optional[str], optional
        The name of the score column to use, by default None; uses sg.output.
    ref_time : Optional[str], optional
        The reference time used in the visualization, by default None; uses sg.predict_time.
    target_event : Optional[str], optional
        The name of the target column to use, by default None; uses sg.target.
    """
    sg = Seismogram()
    # Assume sg.dataframe has scores/events with appropriate windowed event
    cohort_col = sg.selected_cohort[0]
    subgroups = sg.selected_cohort[1]
    censor_threshold = sg.censor_threshold
    x_label = "Lead Time (hours)"

    score = score or sg.output
    ref_time = ref_time or sg.predict_time
    target_event = pdh.event_value(target_event) or sg.target
    target_zero = pdh.event_time(target_event) or sg.time_zero
    threshold = sg.thresholds[0]
    target_data = FilterRule.isin(target_event, (0, 1)).filter(sg.dataframe)

    return _plot_leadtime_enc(
        target_data,
        sg.entity_keys,
        target_event,
        target_zero,
        score,
        threshold,
        ref_time,
        cohort_col,
        subgroups,
        max_hours,
        x_label,
        censor_threshold,
    )


@disk_cached_html_segment
@export
def plot_cohort_lead_time(
    cohort_col: str, subgroups: list[str], target_column: str, score_column: str, threshold: float
) -> HTML:
    sg = Seismogram()
    x_label = "Lead Time (hours)"
    target_event = pdh.event_value(target_column)
    target_zero = pdh.event_time(target_column)
    target_data = FilterRule.isin(target_event, (0, 1)).filter(sg.dataframe)

    return _plot_leadtime_enc(
        target_data,
        sg.entity_keys,
        target_event,
        target_zero,
        score_column,
        threshold,
        sg.predict_time,
        cohort_col,
        subgroups,
        8,
        x_label,
        sg.censor_threshold,
    )


@disk_cached_html_segment
def _plot_leadtime_enc(
    dataframe: pd.DataFrame,
    entity_keys: str,
    target_event: str,
    target_zero: str,
    score: str,
    threshold: list[float],
    ref_time: str,
    cohort_col: str,
    subgroups: list[any],
    max_hours: int,
    x_label: str,
    censor_threshold: int = 10,
) -> HTML:
    """
    HTML Plot of time between prediction and target event.

    Parameters
    ----------
    dataframe : pd.DataFrame
        source data
    target_event : str
        event column
    target_zero : str
        event value
    threshold : str
        score thresholds
    score : str
        score column
    ref_time : str
        prediction time
    entity_keys : str
        entity key column
    cohort_col : str
        cohort column name
    subgroups : list[any]
        cohort groups from the cohort column
    x_label : str
        label for the x axis of the plot
    max_hours : _type_
        max horizon time
    censor_threshold : int
        minimum rows to allow in a plot.

    Returns
    -------
    HTML
        Lead time plot
    """
    if target_event not in dataframe:
        logger.error(f"Target event ({target_event}) not found in dataset. Cannot plot leadtime.")
        return

    if target_zero not in dataframe:
        logger.error(f"Target event time-zero ({target_zero}) not found in dataset. Cannot plot leadtime.")
        return

    summary_data = dataframe[dataframe[target_event] == 1]
    if len(summary_data.index) == 0:
        logger.error(f"No positive events ({target_event}=1) were found")
        return

    cohort_mask = summary_data[cohort_col].isin(subgroups)
    threshold_mask = summary_data[score] > threshold

    # summarize to first score
    summary_data = pdh.event_score(
        summary_data[cohort_mask & threshold_mask],
        entity_keys,
        score=score,
        ref_event=target_zero,
        aggregation_method="first",
    )[[target_zero, ref_time, cohort_col]]

    # filter by group size
    counts = summary_data[cohort_col].value_counts()
    good_groups = counts.loc[counts > censor_threshold].index
    summary_data = summary_data.loc[summary_data[cohort_col].isin(good_groups)]

    if len(summary_data.index) == 0:
        return template.render_censored_plot_message(censor_threshold)

    # Truncate to minute but plot hour
    summary_data[x_label] = (summary_data[ref_time] - summary_data[target_zero]).dt.total_seconds() // 60 / 60

    title = f'Lead Time from {score.replace("_", " ")} to {(target_zero).replace("_", " ")}'
    rows = summary_data[cohort_col].nunique()
    svg = plot.leadtime_violin(summary_data, x_label, cohort_col, xmax=max_hours, figsize=(9, 1 + rows))
    return template.render_title_with_image(title, svg)


@export
def cohort_evaluation(per_context_id=False) -> HTML:
    """Displays model performance metrics on cohort attribute across thresholds.

    Parameters
    ----------
    per_context_id : bool, optional
        If True, limits data to one row per context_id, by default False.
    """

    sg = Seismogram()

    cohort_col = sg.selected_cohort[0]
    subgroups = sg.selected_cohort[1]
    censor_threshold = sg.censor_threshold
    return _plot_cohort_evaluation(
        sg.data(),
        sg.entity_keys,
        sg.target,
        sg.output,
        sg.thresholds,
        cohort_col,
        subgroups,
        censor_threshold,
        per_context_id,
        sg.event_aggregation_method(sg.target),
        sg.predict_time,
    )


@disk_cached_html_segment
@export
def plot_cohort_evaluation(
    cohort_col: str,
    subgroups: list[str],
    target_column: str,
    score_column: str,
    thresholds: list[float],
    per_context: bool = False,
) -> HTML:
    sg = Seismogram()
    target_event = pdh.event_value(target_column)
    target_data = FilterRule.isin(target_event, (0, 1)).filter(sg.dataframe)
    return _plot_cohort_evaluation(
        target_data,
        sg.entity_keys,
        target_event,
        score_column,
        thresholds,
        cohort_col,
        subgroups,
        sg.censor_threshold,
        per_context,
    )


@disk_cached_html_segment
def _plot_cohort_evaluation(
    dataframe: pd.DataFrame,
    entity_keys: list[str],
    target: str,
    output: str,
    thresholds: list[float],
    cohort_col: str,
    subgroups: list[str],
    censor_threshold: int = 10,
    per_context_id: bool = False,
    aggregation_method: str = "max",
    ref_time: str = None,
) -> HTML:
    """
    Plots model performance metrics split by on a cohort attribute.

    Parameters
    ----------
    dataframe : pd.DataFrame
        source data
    entity_keys : list[str]
        columns to use for aggregation
    target : str
        target value
    output : str
        score column
    thresholds : list[float]
        model thresholds
    cohort_col : str
        cohort column name
    subgroups : list[str]
        subgroups of interest in the cohort column
    censor_threshold : int
        minimum rows to allow in a plot, by default 10
    per_context_id : bool, optional
        if true, aggregate scores for each context, by default False
    aggregation_method : str, optional
        method to reduce multiple scores into a single value before calculation of performance, by default "max"
        ignored if per_context_id is False
    ref_time : str, optional
        reference time column used for aggregation when per_context_id is True and aggregation_method is time-based

    Returns
    -------
    HTML
        _description_
    """
    data = (
        pdh.event_score(
            dataframe, entity_keys, score=output, ref_event=ref_time, aggregation_method=aggregation_method
        )
        if per_context_id
        else dataframe
    )

    plot_data = get_cohort_performance_data(
        data, cohort_col, proba=output, true=target, splits=subgroups, censor_threshold=censor_threshold
    )
    try:
        assert_valid_performance_metrics_df(plot_data)
    except ValueError:
        return template.render_censored_plot_message(censor_threshold)
    svg = plot.cohort_evaluation_vs_threshold(plot_data, cohort_feature=cohort_col, highlight=thresholds)
    title = f"Model Performance Metrics on {cohort_col} across Thresholds"
    return template.render_title_with_image(title, svg)


@export
def model_evaluation(per_context_id=False):
    """Displays overall performance of the model.

    Parameters
    ----------
    per_context_id : bool, optional
        If True, limits data to one row per context_id, by default False.
    """
    sg = Seismogram()
    return _model_evaluation(
        sg.dataframe,
        sg.entity_keys,
        sg.target_event,
        sg.target,
        sg.output,
        sg.thresholds,
        per_context_id,
        sg.event_aggregation_method(sg.target),
        sg.predict_time,
    )


@disk_cached_html_segment
@export
def plot_model_evaluation(
    cohort_dict: dict[str, tuple[Any]],
    target_column: str,
    score_column: str,
    thresholds: list[float],
    per_context: bool = False,
) -> HTML:
    sg = Seismogram()
    cohort_filter = FilterRule.from_cohort_dictionary(cohort_dict)
    data = cohort_filter.filter(sg.dataframe)
    target_event = pdh.event_value(target_column)
    target_data = FilterRule.isin(target_event, (0, 1)).filter(data)
    return _model_evaluation(
        target_data,
        sg.entity_keys,
        target_column,
        target_event,
        score_column,
        thresholds,
        sg.censor_threshold,
        per_context,
    )


@disk_cached_html_segment
def _model_evaluation(
    dataframe: pd.DataFrame,
    entity_keys: list[str],
    target_event: str,
    target: str,
    score_col: str,
    thresholds: Optional[list[float]],
    censor_threshold: int = 10,
    per_context_id: bool = False,
    aggregation_method: str = "max",
    ref_time: str = None,
) -> HTML:
    """
    plots common model evaluation metrics

    Parameters
    ----------
    dataframe : pd.DataFrame
        source data
    entity_keys : list[str]
        columns to use for aggregation
    target_event : str
        target event name
    target : str
        target column
    score_col : str
        score column
    thresholds : Optional[list[float]]
        model thresholds
    censor_threshold : int, optional
        minimum rows to allow in a plot, by default 10
    per_context_id : bool, optional
        report only the max score for a given entity context, by default False
    aggregation_method : str, optional
        method to reduce multiple scores into a single value before calculation of performance, by default "max"
        ignored if per_context_id is False
    ref_time : str, optional
        reference time column used for aggregation when per_context_id is True and aggregation_method is time-based

    Returns
    -------
    HTML
        Plot of model evaluation metrics
    """
    data = (
<<<<<<< HEAD
        pdh.event_score(dataframe, entity_keys, score=score_col, summary_method="max") if per_context_id else dataframe
=======
        pdh.event_score(
            dataframe, entity_keys, score=output, ref_event=ref_time, aggregation_method=aggregation_method
        )
        if per_context_id
        else dataframe
>>>>>>> af432d28
    )

    # Validate
    requirements = FilterRule.isin(target, (0, 1)) & FilterRule.notna(score_col)
    data = requirements.filter(data)
    if len(data.index) < censor_threshold:
        return template.render_censored_plot_message(censor_threshold)
    if (lcount := data[target].nunique()) != 2:
        return template.render_title_message(
            "Evaluation Error", f"Model Evaluation requires exactly two classes but found {lcount}"
        )
    stats = calculate_bin_stats(data[target], data[score_col])
    ci_data = calculate_eval_ci(stats, data[target], data[score_col], conf=0.95)
    title = f"Overall Performance for {target_event} (Per {'Encounter' if per_context_id else 'Observation'})"
    svg = plot.evaluation(
        stats,
        ci_data=ci_data,
        truth=data[target],
        output=data[score_col].values,
        show_thresholds=True,
        highlight=thresholds,
    )
    return template.render_title_with_image(title, svg)


def plot_trend_intervention_outcome() -> HTML:
    """
    Plots two timeseries based on selectors; an outcome and then an intervention.

    Makes use of the cohort selectors as well intervention and outcome selectors for which data to use.
    Uses the configuration for comparison_time as the reference time for both plots.
    """
    sg = Seismogram()
    if not sg.outcome or not sg.intervention:
        return HTML("No outcome or intervention configured.")
    return _plot_trend_intervention_outcome(
        sg.dataframe,
        sg.entity_keys,
        sg.outcome,
        sg.intervention,
        sg.comparison_time or sg.predict_time,
        sg.selected_cohort[0],
        sg.selected_cohort[1],
        sg.censor_threshold,
    )


@disk_cached_html_segment
@export
def plot_intervention_outcome_timeseries(
    outcome: str,
    intervention: str,
    reference_time_col: str,
    cohort_col: str,
    subgroups: list[str],
    censor_threshold: int = 10,
) -> HTML:
    """
    outcome : str
        outcome event time column
    intervention : str
        intervention event time column
    reference_time_col : str
        reference time column for alignment
    cohort_col : str
        column name for the cohort to split on
    subgroups : list[str]
        values of interest in the cohort column
    censor_threshold : int, optional
        minimum rows to allow in a plot, by default 10

    Returns
    -------
    HTML
        Plot of two timeseries
    """
    sg = Seismogram()
    return _plot_trend_intervention_outcome(
        sg.dataframe,
        sg.entity_keys,
        outcome,
        intervention,
        reference_time_col,
        cohort_col,
        subgroups,
        censor_threshold,
    )


@disk_cached_html_segment
def _plot_trend_intervention_outcome(
    dataframe: pd.DataFrame,
    entity_keys: list[str],
    outcome: str,
    intervention: str,
    reftime: str,
    cohort_col: str,
    subgroups: list[str],
    censor_threshold: int = 10,
) -> HTML:
    """
    Plots two timeseries based on selectors; an outcome and then an intervention.

    Parameters
    ----------
    dataframe : pd.DataFrame
        data source
    entity_keys : list[str]
        columns to use for aggregation
    outcome : str
        model score
    intervention : str
        intervention event time column
    reftime : str
        reference time column for alignment
    cohort_col : str
        column name for the cohort to split on
    subgroups : list[str]
        values of interest in the cohort column
    censor_threshold : int, optional
        minimum rows to allow in a plot, by default 10

    Returns
    -------
    HTML
        Plot of two timeseries
    """
    time_bounds = (dataframe[reftime].min(), dataframe[reftime].max())  # Use the full time range
    show_legend = True
    outcome_plot, intervention_plot = None, None

    try:
        intervention_col = pdh.event_value(intervention)
        intervention_svg = _plot_ts_cohort(
            dataframe,
            entity_keys,
            intervention_col,
            cohort_col,
            subgroups,
            reftime=reftime,
            time_bounds=time_bounds,
            boolean_event=True,
            show_legend=show_legend,
            censor_threshold=censor_threshold,
        )
        intervention_plot = template.render_title_with_image("Intervention: " + intervention, intervention_svg)
        show_legend = False
    except IndexError:
        intervention_plot = template.render_title_message(
            "Missing Intervention", f"No intervention timeseries plotted; No events with name {intervention}."
        )

    try:
        outcome_col = pdh.event_value(outcome)
        outcome_svg = _plot_ts_cohort(
            dataframe,
            entity_keys,
            outcome_col,
            cohort_col,
            subgroups,
            reftime=reftime,
            time_bounds=time_bounds,
            show_legend=show_legend,
            censor_threshold=censor_threshold,
        )
        outcome_plot = template.render_title_with_image("Outcome: " + outcome, outcome_svg)
    except IndexError:
        outcome_plot = template.render_title_message(
            "Missing Outcome", f"No outcome timeseries plotted; No events with name {outcome}."
        )

    return HTML(outcome_plot.data + intervention_plot.data)


def _plot_ts_cohort(
    dataframe: pd.DataFrame,
    entity_keys: list[str],
    event_col: str,
    cohort_col: str,
    subgroups: list[str],
    reftime: str,
    *,
    time_bounds: Optional[str] = None,
    boolean_event: bool = False,
    plot_counts: bool = False,
    show_legend: bool = False,
    ylabel: str = None,
    censor_threshold: int = 10,
) -> SVG:
    """
    Plot a single timeseries given a full dataframe and parameters.

    Given a dataframe like sg.dataframe and the relevant column names, will filter data to the values,
    cohorts, and timeframe before plotting.

    Parameters
    ----------
    dataframe : pd.DataFrame
        The input data.
    entity_keys : list[str]
        A list of column names to use for summarizing the data.
    event_col : str
        The column name of value, used as y-axis.
    cohort_col : str
        The column name of the cohort, used to style separate lines.
    subgroups : list[str]
        The specific cohorts to plot, restricts cohort_col.
    reftime : str
        The column name of the reference time.
    time_bounds : Optional[str], optional
        An optional tuple (min, max) of times to bound the data to, by default None.
        If present the data is reduced to times within bounds prior to summarization.
    boolean_event : bool, optional
        A flag when set indicates the event is boolean so negative values are filtered out, by default False.
    plot_counts : bool, optional
        A flag when set will add an additional axis showing count of data at each point, by default False.
    show_legend : bool, optional
        A flag when set will show the legend on the plot, by default False.
    save : bool, optional
        A flag when set will save the plot to disk, by default False.
    ylabel : Optional[str], optional
        The label for the y-axis, by default None; will derive the label from the column name.
    censor_threshold : int, optional
        The minimum number of values for a given time that are needed to not be filtered, by default 10.
    """

    keep_columns = [cohort_col, reftime, event_col]

    cohort_msk = dataframe[cohort_col].isin(subgroups)
    plotdata = create_metric_timeseries(
        dataframe[cohort_msk][entity_keys + keep_columns],
        reftime,
        event_col,
        entity_keys,
        cohort_col,
        time_bounds=time_bounds,
        boolean_event=boolean_event,
        censor_threshold=censor_threshold,
    )

    if plotdata.empty:
        # all groups have been censored.
        return template.render_censored_plot_message(censor_threshold)

    counts = None
    if plot_counts:
        counts = plotdata.groupby([reftime, cohort_col]).count()

    if ylabel is None:
        ylabel = pdh.event_name(event_col)
    plotdata = plotdata.rename(columns={event_col: ylabel})

    # plot
    return plot.compare_series(
        plotdata,
        cohort_col=cohort_col,
        ref_str=reftime,
        event_col=event_col,
        ylabel=ylabel,
        counts=counts,
        show_legend=show_legend,
    )


# endregion

# region Templates


def _get_info_dict(plot_help: bool) -> dict[str, str | list[str]]:
    """
    Gets the required data dictionary for the info template.

    Parameters
    ----------
    plot_help : bool
        If True, displays additional information about available plotting utilities, by default False.

    Returns
    -------
    dict[str, str | list[str]]
        The data dictionary.
    """
    sg = Seismogram()

    info_vals = {
        "tables": [
            {
                "name": "predictions",
                "description": "Scores, features, configured demographics, and merged events for each prediction",
                "num_rows": sg.prediction_count,
                "num_cols": sg.feature_count,
            }
        ],
        "num_predictions": sg.prediction_count,
        "num_entities": sg.entity_count,
        "start_date": sg.start_time.strftime("%Y-%m-%d"),
        "end_date": sg.end_time.strftime("%Y-%m-%d"),
        "plot_help": plot_help,
    }

    return info_vals


@disk_cached_html_segment
@export
def show_info(plot_help: bool = False) -> HTML:
    """
    Displays information about the dataset

    Parameters
    ----------
    plot_help : bool, optional
        If True, displays additional information about available plotting utilities, by default False.
    """

    info_vals = _get_info_dict(plot_help)

    return template.render_info_template(info_vals)


def _style_cohort_summaries(df: pd.DataFrame, attribute: str) -> Styler:
    """
    Adds required styling to a cohort dataframe.

    Parameters
    ----------
    df : pd.DataFrame
        The output of default_cohort_summaries().
    coattributehort : str
        The display name of the cohort.

    Returns
    -------
    Styler
        Styled dataframe.
    """
    df.index = df.index.rename("Cohort")
    style = df.style.format(precision=2)
    style = style.format_index(precision=2)
    return style.set_caption(f"Counts by {attribute}")


def _score_target_levels_and_index(
    selected_attribute: str, by_target: bool, by_score: bool
) -> tuple[list[str], list[str], list[str]]:
    """
    Gets the summary levels for the cohort summary tables.

    Parameters
    ----------
    selected_attribute : str
        The name of the current attribute to generate summary levels for.
    by_target : bool
        If True, adds an additional summary table to break down the population by target prevalence.
    by_score : bool
        If True, adds an additional summary table to break down the population by model output.

    Returns
    -------
    tuple[list[str], list[str], list[str]]
        groupby_groups: The levels in the dataframe to groupby when summarizing
        grab_groups: The columns in the dataframe to grab to summarize
        index_rename: The display names for the indices
    """
    sg = Seismogram()

    score_bins = sg.score_bins()
    cut_bins = pd.cut(sg.dataframe[sg.output], score_bins)

    groupby_groups = [selected_attribute]
    grab_groups = [selected_attribute]
    index_rename = ["Cohort"]

    if by_score:
        groupby_groups.append(cut_bins)
        grab_groups.append(sg.output)
        index_rename.append(sg.output)

    if by_target:
        groupby_groups.append(sg.target)
        grab_groups.append(sg.target)
        index_rename.append(sg.target.strip("_Value"))

    return groupby_groups, grab_groups, index_rename


def _style_score_target_cohort_summaries(df: pd.DataFrame, index_rename: list[str], cohort: str) -> Styler:
    """
    Adds required styling to a multiple summary level cohort summary dataframe.

    Parameters
    ----------
    df : pd.DataFrame
        The output of score_target_cohort_summaries.
    index_rename : list[str]
        The display names to put in the index from _score_target_levels_and_index().
    cohort : str
        The display name of the cohort.

    Returns
    -------
    Styler
        Styled dataframe.
    """
    df.index = df.index.rename(index_rename)
    style = df.style.format(precision=2)
    style = style.format_index(precision=2)
    return style.set_caption(f"Counts by {cohort}")


def _get_cohort_summary_dataframes(by_target: bool, by_score: bool) -> dict[str, list[str]]:
    """
    Gets the formatted summary cohort dataframes to display in the cohort summary template.

    Parameters
    ----------
    by_target : bool
        If True, adds an additional summary table to break down the population by target prevalence.
    by_score : bool
        If True, adds an additional summary table to break down the population by model output.

    Returns
    -------
    dict[str, list[str]]
        The dictionary, indexed by cohort attribute (e.g. Race), of summary dataframes.
    """
    sg = Seismogram()

    dfs: dict[str, list[str]] = {}

    available_cohort_groups = sg.available_cohort_groups

    for attribute, options in available_cohort_groups.items():
        df = default_cohort_summaries(sg.dataframe, attribute, options, sg.config.entity_id)
        styled = _style_cohort_summaries(df, attribute)

        dfs[attribute] = [styled.to_html()]

        if by_score or by_target:
            groupby_groups, grab_groups, index_rename = _score_target_levels_and_index(attribute, by_target, by_score)

            results = score_target_cohort_summaries(sg.dataframe, groupby_groups, grab_groups, sg.config.entity_id)
            results_styled = _style_score_target_cohort_summaries(results, index_rename, attribute)

            dfs[attribute].append(results_styled.to_html())

    return dfs


@disk_cached_html_segment
@export
def show_cohort_summaries(by_target: bool = False, by_score: bool = False) -> HTML:
    """
    Displays a table of selectable attributes and their associated counts.
    Use `by_target` and `by_score` to add additional summary levels to the tables.

    Parameters
    ----------
    by_target : bool, optional
        If True, adds an additional summary table to break down the population by target prevalence, by default False.
    by_score : bool, optional
        If True, adds an additional summary table to break down the population by model output, by default False.
    """
    dfs = _get_cohort_summary_dataframes(by_target, by_score)

    return template.render_cohort_summary_template(dfs)


# endregion<|MERGE_RESOLUTION|>--- conflicted
+++ resolved
@@ -714,15 +714,11 @@
         Plot of model evaluation metrics
     """
     data = (
-<<<<<<< HEAD
-        pdh.event_score(dataframe, entity_keys, score=score_col, summary_method="max") if per_context_id else dataframe
-=======
         pdh.event_score(
-            dataframe, entity_keys, score=output, ref_event=ref_time, aggregation_method=aggregation_method
+            dataframe, entity_keys, score=score_col, ref_event=ref_time, aggregation_method=aggregation_method
         )
         if per_context_id
         else dataframe
->>>>>>> af432d28
     )
 
     # Validate
