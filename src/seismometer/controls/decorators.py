--- conflicted
+++ resolved
@@ -18,12 +18,6 @@
 
 logger = logging.getLogger("seismometer")
 
-<<<<<<< HEAD
-SEISMOMETER_CACHE_DIR = Path(".seismometer_cache")
-SEISMOMETER_CACHE_ENABLED = os.getenv("SEISMOMETER_CACHE_ENABLED", "") != ""
-
-=======
->>>>>>> d50567aa
 
 def html_load(filepath) -> HTML:
     return HTML(filepath.read_text())
