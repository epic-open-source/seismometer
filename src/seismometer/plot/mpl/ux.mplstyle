### LINES
# See http://matplotlib.org/api/artist_api.html#module-matplotlib.lines for more
# information on line properties.
#lines.linewidth   : 1.5     # line width in points
#lines.linestyle   : -       # solid line
#lines.color       : C0      # has no affect on plot(); see axes.prop_cycle
#lines.marker      : None    # the default marker
lines.markeredgewidth  : 2.0     # the line width around the marker symbol
#lines.markersize  : 6            # markersize, in points
lines.dash_joinstyle : round        # miter|round|bevel
lines.dash_capstyle : round          # butt|round|projecting
lines.solid_joinstyle : round       # miter|round|bevel
lines.solid_capstyle : round   # butt|round|projecting

### PATCHES
# Patches are graphical objects that fill 2D space, like polygons or
# circles.  See
# http://matplotlib.org/api/artist_api.html#module-matplotlib.patches
# information on patch properties
patch.linewidth        : 0.2        # edge width in points.
patch.edgecolor        : 5f7c8a   # if forced, or patch is not filled
patch.force_edgecolor  : True   # True to always use edgecolor
#patch.facecolor        : C0

### HATCHES
hatch.color     : 5f7c8a
hatch.linewidth : 0.5

### Boxplot
#boxplot.notch       : False
#boxplot.vertical    : True
#boxplot.whiskers    : 1.5
#boxplot.bootstrap   : None
#boxplot.patchartist : False
#boxplot.showmeans   : False
#boxplot.showcaps    : True
#boxplot.showbox     : True
#boxplot.showfliers  : True
#boxplot.meanline    : False

#boxplot.flierprops.color           : 5f7c8a
#boxplot.flierprops.marker          : 'o'
#boxplot.flierprops.markerfacecolor : 'none'
#boxplot.flierprops.markeredgecolor : 5f7c8a
#boxplot.flierprops.markersize      : 6
#boxplot.flierprops.linestyle       : 'none'
#boxplot.flierprops.linewidth       : 1.0

#boxplot.boxprops.color     : 5f7c8a
#boxplot.boxprops.linewidth : 1.0
#boxplot.boxprops.linestyle : '-'

#boxplot.whiskerprops.color     : 5f7c8a
#boxplot.whiskerprops.linewidth : 1.0
#boxplot.whiskerprops.linestyle : '-'

boxplot.capprops.color     : 5f7c8a
#boxplot.capprops.linewidth : 1.0
#boxplot.capprops.linestyle : '-'

#boxplot.medianprops.color     : 'C1'
boxplot.medianprops.linewidth : 1.0
#boxplot.medianprops.linestyle : '-'

#boxplot.meanprops.color           : 'C2'
#boxplot.meanprops.marker          : '^'
#boxplot.meanprops.markerfacecolor : 'C2'
#boxplot.meanprops.markeredgecolor : 'C2'
#boxplot.meanprops.markersize      :  6
#boxplot.meanprops.linestyle       : 'none'
#boxplot.meanprops.linewidth       : 1.0

### FONT
#
# font properties used by text.Text.  See
# http://matplotlib.org/api/font_manager_api.html for more
# information on font properties.  The 6 font properties used for font
# matching are given below with their default values.
#
# The font.family property has five values: 'serif' (e.g., Times),
# 'sans-serif' (e.g., Helvetica), 'cursive' (e.g., Zapf-Chancery),
# 'fantasy' (e.g., Western), and 'monospace' (e.g., Courier).  Each of
# these font families has a default list of font names in decreasing
# order of priority associated with them.  When text.usetex is False,
# font.family may also be one or more concrete font names.
#
# The font.style property has three values: normal (or roman), italic
# or oblique.  The oblique style will be used for italic, if it is not
# present.
#
# The font.variant property has two values: normal or small-caps.  For
# TrueType fonts, which are scalable fonts, small-caps is equivalent
# to using a font size of 'smaller', or about 83%% of the current font
# size.
#
# The font.weight property has effectively 13 values: normal, bold,
# bolder, lighter, 100, 200, 300, ..., 900.  Normal is the same as
# 400, and bold is 700.  bolder and lighter are relative values with
# respect to the current weight.
#
# The font.stretch property has 11 values: ultra-condensed,
# extra-condensed, condensed, semi-condensed, normal, semi-expanded,
# expanded, extra-expanded, ultra-expanded, wider, and narrower.  This
# property is not currently implemented.
#
# The font.size property is the default font size for text, given in pts.
# 10 pt is the standard value.

# note that font.size controls default text sizes.  To configure
# special text sizes tick labels, axes, labels, title, etc, see the rc
# settings for axes and ticks. Special text sizes can be defined
# relative to font.size, using the following values: xx-small, x-small,
# small, medium, large, x-large, xx-large, larger, or smaller

font.size           : 12.0
font.family: sans-serif
font.sans-serif: Open Sans, Roboto, Segoe UI, DejaVu Sans, Arial, sans-serif

#font.style          : normal
#font.variant        : normal
#font.weight         : medium
#font.stretch        : normal
text.color: 221632

### AXES
# default face and edge color, default tick sizes,
# default fontsizes for ticklabels, and so on.  See
# http://matplotlib.org/api/axes_api.html#module-matplotlib.axes
axes.facecolor      : white   # axes background color
axes.edgecolor      : white   # axes edge color
axes.linewidth      : 0.8     # edge linewidth
axes.grid           : True   # display grid or not
axes.titlesize      : large   # fontsize of the axes title
#axes.titlepad      : 6.0     # pad between axes and title in points
axes.labelsize      : small  # fontsize of the x any y labels
#axes.labelpad       : 4.0     # space between label and axis
#axes.labelweight    : normal  # weight of the x and y labels
axes.labelcolor     : 5E717A
axes.axisbelow      : True  # draw axis gridlines and ticks below
                               # patches (True); above patches but below
                               # lines ('line'); or above all (False)

# axes.spines.left   : True   # display axis spines
# axes.spines.bottom : True
# axes.spines.top    : True
# axes.spines.right  : True

# color cycle for plot lines
# as list of string colorspecs:
# single letter, long name, or
# web-style hex
axes.prop_cycle    : cycler('color', ['006bdf', 'fd00ab', '229d00', 'a500fa', '00a1c2', 'ec7000', '7645ff', '009f7a', 'ff4651', '108fd9', 'c3404d'])

### TICKS
# see http://matplotlib.org/api/axis_api.html#matplotlib.axis.Tick

xtick.color          : 5E717A      # color of the tick labels
xtick.direction      : out    # direction: in, out, or inout
<<<<<<< HEAD
xtick.labelsize      : xx-small # fontsize of the tick labels
=======
xtick.labelsize      : x-small # fontsize of the tick labels
>>>>>>> 76fcc951
xtick.labelcolor     : 5E717A
xtick.major.width    : 0    # major tick width in points
xtick.minor.width    : 0    # minor tick width in points
xtick.major.pad      : 2.5      # distance to major tick label in points
xtick.minor.pad      : 2      # distance to the minor tick label in points

ytick.color          : 5E717A      # color of the tick labels
ytick.direction      : out    # direction: in, out, or inout
<<<<<<< HEAD
ytick.labelsize      : xx-small # fontsize of the tick labels
=======
ytick.labelsize      : x-small # fontsize of the tick labels
>>>>>>> 76fcc951
ytick.labelcolor     : 5E717A
ytick.major.width    : 0    # major tick width in points
ytick.minor.width    : 0    # minor tick width in points
ytick.major.pad      : 2.5      # distance to major tick label in points
ytick.minor.pad      : 2      # distance to the minor tick label in points


### GRIDS
grid.color       :   D0D8E3    # light grid color
grid.linestyle   :   -         # solid (-- for dashed)
grid.linewidth   :   0.5       # in points
grid.alpha       :   1.0       # transparency, between 0.0 and 1.0

### LEGENDS
legend.edgecolor :   EDF1F6
legend.fancybox  :   True
legend.labelcolor :   5E717A
legend.title_fontsize : x-small
legend.fontsize:      smaller

### FIGURE
# See http://matplotlib.org/api/figure_api.html#matplotlib.figure.Figure
figure.titlesize   : large      # size of the figure title (Figure.suptitle())
figure.titleweight : normal   # weight of the figure title
figure.figsize   : 4, 4   # figure size in inches
figure.constrained_layout.hspace: 0.02
figure.constrained_layout.wspace: 0.02
figure.subplot.hspace : 0.4
figure.subplot.wspace : 0.4
figure.subplot.left:   0.12    # the left side of the subplots of the figure
figure.subplot.right:  0.88    # the right side of the subplots of the figure
figure.subplot.bottom: 0.12    # the bottom of the subplots of the figure
figure.subplot.top:    0.88    # the top of the subplots of the figure

### HISTOGRAM PLOTS
hist.bins : 10                   # The default number of histogram bins.
                                 # If Numpy 1.11 or later is
                                 # installed, may also be `auto`

### SCATTER PLOTS
scatter.marker     : o      # The default marker type for scatter plots.
scatter.edgecolors : white  # The default edge colors for scatter plots.<|MERGE_RESOLUTION|>--- conflicted
+++ resolved
@@ -156,11 +156,7 @@
 
 xtick.color          : 5E717A      # color of the tick labels
 xtick.direction      : out    # direction: in, out, or inout
-<<<<<<< HEAD
-xtick.labelsize      : xx-small # fontsize of the tick labels
-=======
 xtick.labelsize      : x-small # fontsize of the tick labels
->>>>>>> 76fcc951
 xtick.labelcolor     : 5E717A
 xtick.major.width    : 0    # major tick width in points
 xtick.minor.width    : 0    # minor tick width in points
@@ -169,11 +165,7 @@
 
 ytick.color          : 5E717A      # color of the tick labels
 ytick.direction      : out    # direction: in, out, or inout
-<<<<<<< HEAD
-ytick.labelsize      : xx-small # fontsize of the tick labels
-=======
 ytick.labelsize      : x-small # fontsize of the tick labels
->>>>>>> 76fcc951
 ytick.labelcolor     : 5E717A
 ytick.major.width    : 0    # major tick width in points
 ytick.minor.width    : 0    # minor tick width in points
