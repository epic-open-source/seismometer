import logging
from numbers import Number
from typing import Optional

import numpy as np
import pandas as pd

logger = logging.getLogger("seismometer")


def merge_windowed_event(
    predictions: pd.DataFrame,
    predtime_col: str,
    events: pd.DataFrame,
    event_label: str,
    pks: list[str],
    min_leadtime_hrs: Number = 0,
    window_hrs: Optional[Number] = None,
    event_base_val_col: str = "Value",
    event_base_time_col: str = "Time",
    sort: bool = True,
    merge_strategy: str = "forward",
) -> pd.DataFrame:
    """
    Merges a single windowed event into a predictions dataframe

    Adds two new event columns: a _Value column with the event value and a _Time column with the event time.
    Ground-truth labeling for a model is considered an event and can have a time associated with it.

    Joins on a set of keys and associates the first event occurring after the prediction time.  The following special
    cases are also applied:

    Invalidate late predictions - if a prediction occurs after all recorded events of the type, the prediction is
    considered invalid wrt to the event and the _Value is set to -1.
    Early predictions drop timing - if a prediction occurs before all recorded events of the type, the label is kept
    for analyses but the time is removed.
    Imputation of no event to negative label - if no row in the events frame is present for the prediction keys, it is
    assumed to be a Negative label (default 0) but will not have an event time.


    Parameters
    ----------
    predictions : pd.DataFrame
        The predictions or features frame where each row represents a prediction.
    predtime_col : str
        The column in the predictions frame indicating the timestamp when inference occurred.
    events : pd.DataFrame
        The narrow events dataframe
    event_label : str
        The category name of the event to merge, expected to be a value in events.Type.
    pks : list[str]
        A list of primary keys on which to perform the merge, keys are column names occurring in both predictions and
        events dataframes.
    min_leadtime_hrs : Number, optional
        The number of hour offset to be required for prediction, by default 0.
        If set to 1, a prediction made within the hour before the last associated event will be invalidated and set
        to -1 even though it occurred before the event time.
    window_hrs : Optional[Number], optional
        The number of hours the window of predictions of interest should be limited to, by default None.
        If None, then all predictions occurring before a known event will be included.
        If used with min_leadtime_hrs, the entire window is shifted maintaining its size. The maximum lookback for a
        prediction is window_hrs + min_leadtime_hrs.
    event_base_val_col : str, optional
        The name of the column in the events frame to merge as the _Value, by default 'Value'.
    event_base_time_col : str, optional
        The name of the column in the events frame to merge as the _Time, by default 'Time'.
    sort : bool
        Whether or not to sort the predictions/events dataframes, by default True.
    merge_strategy : str
        The method to use when merging the event data, by default 'forward'.

    Returns
    -------
    pd.DataFrame
        The predictions dataframe with the new time and value columns for the event specified.

    Raises
    ------
    ValueError
        At least one column in pks must be in both the predictions and events dataframes.
    """
    # Validate and resolve
    r_ref = "~~reftime~~"
    pks = [col for col in pks if col in events and col in predictions]  # Ensure existence in both frames
    if len(pks) == 0:
        raise ValueError("No common keys found between predictions and events.")

    min_offset = pd.Timedelta(min_leadtime_hrs, unit="hr")

    if sort:
        predictions.sort_values(predtime_col, inplace=True)
        events.sort_values(event_base_time_col, inplace=True)

    # Preprocess events : reduce and rename
    one_event = _one_event(events, event_label, event_base_val_col, event_base_time_col, pks)
    if len(one_event.index) == 0:
        return predictions

    event_time_col = event_time(event_label)
    event_val_col = event_value(event_label)
    one_event[r_ref] = one_event[event_time_col] - min_offset

    if merge_strategy=="count":
        return _merge_event_counts(predictions, one_event, pks, event_val_col, window_hrs=window_hrs, min_offset=min_offset, l_ref=predtime_col, r_ref=r_ref)

    # merge next event for each prediction
<<<<<<< HEAD
    predictions = _merge_next(
        predictions, one_event, pks, l_ref=predtime_col, r_ref=r_ref, merge_cols_without_times=event_val_col, sort=sort, merge_strategy=merge_strategy
    )

    predictions = infer_label(predictions, event_val_col, event_time_col)
=======
    predictions = _merge_with_strategy(
        predictions, one_event, pks, pred_ref=predtime_col, event_ref=r_ref,event_display=event_label, merge_strategy=merge_strategy
    )
>>>>>>> 5b8d3ffd


    if window_hrs is not None:  # Clear out events outside window
        max_lookback = pd.Timedelta(window_hrs, unit="hr") + min_offset  # keep window the specified size
        filter_map = predictions[predtime_col] < (predictions[r_ref] - max_lookback)
        predictions.loc[filter_map, [event_val_col, event_time_col]] = pd.NA

<<<<<<< HEAD
=======
    predictions = infer_label(predictions, event_val_col, event_time_col)

>>>>>>> 5b8d3ffd
    # refactor to generalize
    if merge_strategy=="forward": #For forward merges, don't count events that happen before the prediction
        predictions.loc[predictions[predtime_col] > predictions[r_ref], event_val_col] = -1
    
    return predictions.drop(columns=r_ref)


def _one_event(
    events: pd.DataFrame, event_label: str, event_base_val_col: str, event_base_time_col: str, pks: list[str]
) -> pd.DataFrame:
    """Reduces the events dataframe to those rows associated with the event_label, preemptively renaming to the
    columns to what a join should use and reducing columns to pks + event value and time."""
    expected_columns = pks + [event_base_val_col, event_base_time_col]
    one_event = events.loc[events.Type == event_label, expected_columns][expected_columns]
    return one_event.rename(
        columns={event_base_time_col: event_time(event_label), event_base_val_col: event_value(event_label)}
    )


def infer_label(dataframe: pd.DataFrame, label_col: str, time_col: str) -> pd.DataFrame:
    """
    Infers boolean label for event columns that have no label, based on existence of time value.
    In the context of a merge_window event, a prediction-row does not have any documentation of an event and is assumed
    to have a negative (0) label.

    Parameters
    ----------
    dataframe : pd.DataFrame
        The dataframe to modify.
    label_col : str
        The column specifying the value to infer.
    time_col : time_col
        The time column associated with the value to infer.

    Returns
    -------
    pd.DataFrame
        The dataframe with potentially modified labels.
    """
    if label_col not in dataframe.columns or time_col not in dataframe.columns:
        return dataframe

    try:  # Assume numeric labels: edge case Float and Int incompatibilities
        dataframe[label_col] = dataframe[label_col].astype(float)
    except BaseException:  # Leave as nonnumeric
        pass
    dataframe.loc[dataframe[label_col].isna(), label_col] = (
        dataframe.loc[dataframe[label_col].isna(), time_col].notna().astype(int)
    )
    return dataframe

def _merge_event_counts(
    left: pd.DataFrame,
    right: pd.DataFrame,
    pks: list[str],
    event_label: str,
    window_hrs: Optional[Number] = None,
    min_offset: Number = 0,
    l_ref: str = "Time",
    r_ref: str = "Time",
) -> pd.DataFrame:

    for event in right[event_label].unique():
        right_filtered = right[right[event_label] == event]
<<<<<<< HEAD
        left[event+"_Count"] = left.apply(lambda x: _count_events(x, pks, right_filtered, r_ref, l_ref, window_hrs, min_offset), axis=1)
=======
        left[str(event)+"_Count"] = left.apply(lambda x: _count_events(x, pks, right_filtered, r_ref, l_ref, window_hrs, min_offset), axis=1)
>>>>>>> 5b8d3ffd
    
    return left
        
def _count_events(left, pk_cols: list[str], right: pd.DataFrame, r_ref: str, l_ref: str, window_hrs: Optional[Number] = None, min_offset: Number = 0) -> pd.DataFrame:
    """
    Counts the number of events that have occured for each unique combination of primary keys (pks).
    """
    pks = left[pk_cols].values

    if window_hrs is not None:
        max_lookback = pd.Timedelta(window_hrs, unit="hr") + min_offset  #Keep window the specified size
        right = right.loc[(right[r_ref] - max_lookback) < left[l_ref]] #Filter to only events that happened within the window

    conditions = zip(pk_cols, pks) #Zip column names and expected values
<<<<<<< HEAD
    f = '{0[0]} == {0[1]}'.format
=======
    f = '{0[0]} == "{0[1]}"'.format
>>>>>>> 5b8d3ffd
    return len(right.query(' & '.join(f(t) for t in conditions)))


def event_score(
    merged_frame: pd.DataFrame,
    pks: list[str],
    score: str,
    ref_event: Optional[str] = None,
    aggregation_method: str = "max",
) -> pd.DataFrame:
    """
    Reduces a dataframe of all predictions to a single row of significance; such as the max or most recent value for
    an entity.
    Supports max/min for value only scores, and last/first if a reference timestamp is provided.

    Parameters
    ----------
    merged_frame : pd.DataFrame
        The dataframe with score and event data, such as those having an event added via merge_windowed_event.
    pks : list[str]
        A list of identifying keys on which to aggregate, such as Id.
    score : str
        The column name containing the score value.
    ref_event : Optional[str], optional
        The column name containing the time to consider, by default None.
    aggregation_method : str, optional
        A string describing the method to select a value, by default 'max'.

    Returns
    -------
    pd.DataFrame
        The reduced dataframe with one row per combination of pks.
    """
    logger.debug(f"Combining scores using {aggregation_method} for {score} on {ref_event}")
    # groupby.agg works on columns individually - this wants entire row where a condition is met
    # start with first/last/max/min

    ref_score = _resolve_score_col(merged_frame, score)
    if aggregation_method == "max":
        ref_col = ref_score

        def apply_fn(gf):
            return gf.idxmax()

    elif aggregation_method == "min":
        ref_col = ref_score

        def apply_fn(gf):
            return gf.idxmin()

    # merged frame has time columns only for events in appropriate time window,
    # implicitly reduces to positive label (need method to re-add negative samples)
    elif aggregation_method == "last":

        def apply_fn(gf):
            return gf.idxmax()

        ref_col = _resolve_time_col(merged_frame, ref_event)
    elif aggregation_method == "first":

        def apply_fn(gf):
            return gf.idxmin()

        ref_col = _resolve_time_col(merged_frame, ref_event)

    df = merged_frame
    if ref_event is not None:
        event_time = _resolve_time_col(merged_frame, ref_event)
        df = merged_frame[merged_frame[event_time].notna()]

    if len(df.index) == 0:
        return

    pks = [c for c in pks if c in df.columns]
    ix = df.groupby(pks)[ref_col].apply(apply_fn).values
    ix = ix[~np.isnan(ix)]  # dropna

    return merged_frame.loc[ix]


# region Core Methods
def event_value(event: str) -> str:
    """Converts an event name into the value column name."""
    if event.endswith("_Value"):
        return event

    if event.endswith("_Time"):
        event = event[:-5]
    return f"{event}_Value"


def event_time(event: str) -> str:
    """Converts an event name into the time column name."""
    if event.endswith("_Time"):
        return event

    if event.endswith("_Value"):
        event = event[:-6]
    return f"{event}_Time"


def event_name(event: str) -> str:
    """Converts an event column name into the the event name."""
    if event.endswith("_Time"):
        return event[:-5]

    if event.endswith("_Value"):
        return event[:-6]
    return event


def valid_event(dataframe: pd.DataFrame, event: str) -> pd.DataFrame:
    """Filters a dataframe to valid predictions, where the event value has not set to -1."""
    return dataframe[dataframe[event_value(event)] >= 0]


def _resolve_time_col(dataframe: pd.DataFrame, ref_event: str) -> str:
    """
    Determines the time column to use based on existence in the dataframe.
    First assumes it is an event, and checks the time column associated with that name.
    Defaults to the ref_event being the exact column.
    """
    if ref_event is None:
        raise ValueError("Reference event must be specified for last/first summarization")
    ref_time = event_time(ref_event)
    if ref_time not in dataframe.columns:
        if ref_event not in dataframe.columns:
            raise ValueError(f"Reference time column {ref_time} not found in dataframe")
        ref_time = ref_event
    return ref_time


def _resolve_score_col(dataframe: pd.DataFrame, score: str) -> str:
    """
    Determines the value column to use based on existence in the dataframe.
    First assumes the score is a column.
    Defaults to the ref_event being the exact column.
    """
    if score not in dataframe.columns:
        if event_value(score) not in dataframe.columns:
            raise ValueError(f"Score column {score} not found in dataframe.")
        score = event_value(score)
    return score


def _merge_with_strategy(
    predictions: pd.DataFrame,
    one_event: pd.DataFrame,
    pks: list[str],
    *,
<<<<<<< HEAD
    l_ref: str = "Time",
    r_ref: str = "Time",
    merge_cols_without_times: str = None,
    sort: bool = True,
    merge_strategy: str = "forward"
=======
    pred_ref: str = "Time",
    event_ref: str = "Time",
    event_display: str = "an event",
    merge_strategy: str = "forward",
>>>>>>> 5b8d3ffd
) -> pd.DataFrame:
    """
    Merges the right frame into the left based on a set of exact match primary keys and merge strategy. 

    Parameters
    ----------
    predictions : pd.DataFrame
        The left frame, usually of predictions. Assumed to be sorted by time.
    one_event : pd.DataFrame
        The right frame to merge, assumed to be of events. Assumed to be sorted by time if applicable.
    pks : list[str]
        The list of columns to require exact matches during the merge.
<<<<<<< HEAD
    l_ref : str, optional
        The column in the left frame to use as a reference point in the distance match, by default 'Time'.
    r_ref : str, optional
        The column in the right frame to use reference in the distance match, by default 'Time'.
    merge_cols_without_times : Optional[str], optional
        A column name from the right frame, which when provided, will perform a second merge to attempt
        filling in data where the distance merge did not find results, by default None.
    sort : bool
        Whether or not to sort the left/right dataframes, by default True.
=======
    pred_ref : str, optional
        The column in the left (prediction) frame to use as a reference point in the distance match, by default 'Time'.
    event_ref : str, optional
        The column in the right (event) frame to use reference in the distance match, by default 'Time'.
    event_display : str, optional
        The name of the event to display in warning messages, by default "an event"
>>>>>>> 5b8d3ffd
    merge_strategy : str
        The method to use when merging the event data, by default 'forward'.

    Returns
    -------
    pd.DataFrame
        The merged dataframe.
    """
<<<<<<< HEAD
    if sort or merge_strategy=="forward":
        left = left.sort_values(l_ref).drop_duplicates(subset=pks + [l_ref]).dropna(subset=[l_ref])
        right = right.sort_values(r_ref)

    rv = _merge_with_strategy(left, right, pks, r_ref=r_ref, l_ref=l_ref, merge_strategy=merge_strategy)

    # Second pass to fill in values for no times or no right-event after the left one
    #   This isn't rare when most predictions have no event (have negative labels)..
    # if merge_cols_without_times is not None:
    #     needs_update = rv[merge_cols_without_times].isna()
    #     direct_merge = pd.merge(left, right.sort_values(r_ref, ascending=False), how="left", on=pks)

    #     if sort:
    #         direct_merge = direct_merge.drop_duplicates(subset=pks + [l_ref])

    #     with warnings.catch_warnings():
    #         warnings.filterwarnings("ignore", category=FutureWarning)
    #         rv.iloc[needs_update] = direct_merge.sort_values(l_ref).iloc[np.where(needs_update)[0]]

    return rv
=======
    if merge_strategy=="forward" or merge_strategy=="nearest":
        ct_times = one_event[event_ref].notna().sum()
        if ct_times == 0:
            logger.warning(f"No times found for {event_display}, merging 'first'")
            return pd.merge(predictions, one_event.groupby(pks).first(), how="left", on=pks)

        if ct_times != len(one_event.index):
            logger.warning(f"Inconsistent event times for {event_display}, only considering events with times.")
            one_event = one_event.dropna(subset=[event_ref])
        return pd.merge_asof(
            predictions,
            one_event.dropna(subset=[event_ref]),
            left_on=pred_ref,
            right_on=event_ref,
            by=pks,
            direction=merge_strategy,
        )
     
    #If there's multiple events with matching event_ref vals, idxmax and idxmin will return the first row.
    #So we sort the index before grabbing the value to default to the first and last index if multiple events happen simultaneously.
    if merge_strategy=="first":
        one_event_filtered = one_event.loc[one_event.sort_index().groupby(pks)[event_ref].idxmin()]
    if merge_strategy=="last": 
        one_event_filtered = one_event.loc[one_event.sort_index().groupby(pks)[event_ref].idxmax()]
    
    return pd.merge(predictions, one_event_filtered, on=pks, how="left")
>>>>>>> 5b8d3ffd

def _merge_with_strategy(
    left: pd.DataFrame,
    right: pd.DataFrame,
    pks: list[str],
    *,
    r_ref: str,
    l_ref: str,
    merge_strategy: str,
) -> pd.DataFrame:

    if merge_strategy=="forward" or merge_strategy=="nearest":
        return pd.merge_asof(left, right.dropna(subset=[r_ref]), left_on=l_ref, right_on=r_ref, by=pks, direction=merge_strategy)
     
    #If there's multiple events with matching r_ref vals, idxmax and idxmin will return the first row.
    #So we sort the index before grabbing the value to default to the first and last index if multiple events happen simultaneously.
    if merge_strategy=="first":
        right_filtered = right.loc[right.sort_index().groupby(pks)[r_ref].idxmin()]
    if merge_strategy=="last": 
        right_filtered = right.loc[right.sort_index(ascending=False).groupby(pks)[r_ref].idxmax()]    

    return pd.merge(left, right_filtered, on=pks, how="left")


# endregion<|MERGE_RESOLUTION|>--- conflicted
+++ resolved
@@ -104,17 +104,9 @@
         return _merge_event_counts(predictions, one_event, pks, event_val_col, window_hrs=window_hrs, min_offset=min_offset, l_ref=predtime_col, r_ref=r_ref)
 
     # merge next event for each prediction
-<<<<<<< HEAD
-    predictions = _merge_next(
-        predictions, one_event, pks, l_ref=predtime_col, r_ref=r_ref, merge_cols_without_times=event_val_col, sort=sort, merge_strategy=merge_strategy
-    )
-
-    predictions = infer_label(predictions, event_val_col, event_time_col)
-=======
     predictions = _merge_with_strategy(
         predictions, one_event, pks, pred_ref=predtime_col, event_ref=r_ref,event_display=event_label, merge_strategy=merge_strategy
     )
->>>>>>> 5b8d3ffd
 
 
     if window_hrs is not None:  # Clear out events outside window
@@ -122,11 +114,8 @@
         filter_map = predictions[predtime_col] < (predictions[r_ref] - max_lookback)
         predictions.loc[filter_map, [event_val_col, event_time_col]] = pd.NA
 
-<<<<<<< HEAD
-=======
     predictions = infer_label(predictions, event_val_col, event_time_col)
 
->>>>>>> 5b8d3ffd
     # refactor to generalize
     if merge_strategy=="forward": #For forward merges, don't count events that happen before the prediction
         predictions.loc[predictions[predtime_col] > predictions[r_ref], event_val_col] = -1
@@ -191,11 +180,7 @@
 
     for event in right[event_label].unique():
         right_filtered = right[right[event_label] == event]
-<<<<<<< HEAD
-        left[event+"_Count"] = left.apply(lambda x: _count_events(x, pks, right_filtered, r_ref, l_ref, window_hrs, min_offset), axis=1)
-=======
         left[str(event)+"_Count"] = left.apply(lambda x: _count_events(x, pks, right_filtered, r_ref, l_ref, window_hrs, min_offset), axis=1)
->>>>>>> 5b8d3ffd
     
     return left
         
@@ -210,11 +195,7 @@
         right = right.loc[(right[r_ref] - max_lookback) < left[l_ref]] #Filter to only events that happened within the window
 
     conditions = zip(pk_cols, pks) #Zip column names and expected values
-<<<<<<< HEAD
-    f = '{0[0]} == {0[1]}'.format
-=======
     f = '{0[0]} == "{0[1]}"'.format
->>>>>>> 5b8d3ffd
     return len(right.query(' & '.join(f(t) for t in conditions)))
 
 
@@ -365,18 +346,10 @@
     one_event: pd.DataFrame,
     pks: list[str],
     *,
-<<<<<<< HEAD
-    l_ref: str = "Time",
-    r_ref: str = "Time",
-    merge_cols_without_times: str = None,
-    sort: bool = True,
-    merge_strategy: str = "forward"
-=======
     pred_ref: str = "Time",
     event_ref: str = "Time",
     event_display: str = "an event",
     merge_strategy: str = "forward",
->>>>>>> 5b8d3ffd
 ) -> pd.DataFrame:
     """
     Merges the right frame into the left based on a set of exact match primary keys and merge strategy. 
@@ -389,24 +362,12 @@
         The right frame to merge, assumed to be of events. Assumed to be sorted by time if applicable.
     pks : list[str]
         The list of columns to require exact matches during the merge.
-<<<<<<< HEAD
-    l_ref : str, optional
-        The column in the left frame to use as a reference point in the distance match, by default 'Time'.
-    r_ref : str, optional
-        The column in the right frame to use reference in the distance match, by default 'Time'.
-    merge_cols_without_times : Optional[str], optional
-        A column name from the right frame, which when provided, will perform a second merge to attempt
-        filling in data where the distance merge did not find results, by default None.
-    sort : bool
-        Whether or not to sort the left/right dataframes, by default True.
-=======
     pred_ref : str, optional
         The column in the left (prediction) frame to use as a reference point in the distance match, by default 'Time'.
     event_ref : str, optional
         The column in the right (event) frame to use reference in the distance match, by default 'Time'.
     event_display : str, optional
         The name of the event to display in warning messages, by default "an event"
->>>>>>> 5b8d3ffd
     merge_strategy : str
         The method to use when merging the event data, by default 'forward'.
 
@@ -415,28 +376,6 @@
     pd.DataFrame
         The merged dataframe.
     """
-<<<<<<< HEAD
-    if sort or merge_strategy=="forward":
-        left = left.sort_values(l_ref).drop_duplicates(subset=pks + [l_ref]).dropna(subset=[l_ref])
-        right = right.sort_values(r_ref)
-
-    rv = _merge_with_strategy(left, right, pks, r_ref=r_ref, l_ref=l_ref, merge_strategy=merge_strategy)
-
-    # Second pass to fill in values for no times or no right-event after the left one
-    #   This isn't rare when most predictions have no event (have negative labels)..
-    # if merge_cols_without_times is not None:
-    #     needs_update = rv[merge_cols_without_times].isna()
-    #     direct_merge = pd.merge(left, right.sort_values(r_ref, ascending=False), how="left", on=pks)
-
-    #     if sort:
-    #         direct_merge = direct_merge.drop_duplicates(subset=pks + [l_ref])
-
-    #     with warnings.catch_warnings():
-    #         warnings.filterwarnings("ignore", category=FutureWarning)
-    #         rv.iloc[needs_update] = direct_merge.sort_values(l_ref).iloc[np.where(needs_update)[0]]
-
-    return rv
-=======
     if merge_strategy=="forward" or merge_strategy=="nearest":
         ct_times = one_event[event_ref].notna().sum()
         if ct_times == 0:
@@ -463,7 +402,6 @@
         one_event_filtered = one_event.loc[one_event.sort_index().groupby(pks)[event_ref].idxmax()]
     
     return pd.merge(predictions, one_event_filtered, on=pks, how="left")
->>>>>>> 5b8d3ffd
 
 def _merge_with_strategy(
     left: pd.DataFrame,
